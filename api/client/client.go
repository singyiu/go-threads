package client

import (
	"context"
	"encoding/json"
	"fmt"
	"reflect"

	ma "github.com/multiformats/go-multiaddr"
	"github.com/textileio/go-textile-core/crypto/symmetric"
	pb "github.com/textileio/go-textile-threads/api/pb"
	es "github.com/textileio/go-textile-threads/eventstore"
	"google.golang.org/grpc"
	"google.golang.org/grpc/codes"
	"google.golang.org/grpc/status"
)

// Client provides the client api
type Client struct {
	client pb.APIClient
	ctx    context.Context
	cancel context.CancelFunc
	conn   *grpc.ClientConn
}

// ListenEvent is used to send data or error values for Listen
type ListenEvent struct {
	data []byte
	err  error
}

// NewClient starts the client
func NewClient(host string, port int) (*Client, error) {
	url := fmt.Sprintf("%v:%v", host, port)
	conn, err := grpc.Dial(url, grpc.WithInsecure())
	if err != nil {
		return nil, err
	}
	ctx, cancel := context.WithCancel(context.Background())
	client := &Client{
		client: pb.NewAPIClient(conn),
		ctx:    ctx,
		cancel: cancel,
		conn:   conn,
	}
	return client, nil
}

// Close closes the client's grpc connection and cancels any active requests
func (c *Client) Close() error {
	c.cancel()
	return c.conn.Close()
}

// NewStore cereates a new Store
func (c *Client) NewStore() (string, error) {
	resp, err := c.client.NewStore(c.ctx, &pb.NewStoreRequest{})
	if err != nil {
		return "", err
	}
	return resp.GetID(), nil
}

// RegisterSchema registers a new model shecma
func (c *Client) RegisterSchema(storeID, name, schema string) error {
	req := &pb.RegisterSchemaRequest{
		StoreID: storeID,
		Name:    name,
		Schema:  schema,
	}
	_, err := c.client.RegisterSchema(c.ctx, req)
	return err
}

// Start starts the specified Store
func (c *Client) Start(storeID string) error {
	_, err := c.client.Start(c.ctx, &pb.StartRequest{StoreID: storeID})
	return err
}

// StartFromAddress starts the specified Store with the provided address and keys
func (c *Client) StartFromAddress(storeID string, addr ma.Multiaddr, followKey, readKey *symmetric.Key) error {
	req := &pb.StartFromAddressRequest{
		StoreID:   storeID,
		Address:   addr.String(),
		FollowKey: followKey.Bytes(),
		ReadKey:   readKey.Bytes(),
	}
	_, err := c.client.StartFromAddress(c.ctx, req)
	return err
}

// ModelCreate creates new instances of model objects
func (c *Client) ModelCreate(storeID, modelName string, items ...interface{}) error {
	values, err := marshalItems(items)
	if err != nil {
		return err
	}

	req := &pb.ModelCreateRequest{
		StoreID:   storeID,
		ModelName: modelName,
		Values:    values,
	}

	resp, err := c.client.ModelCreate(c.ctx, req)
	if err != nil {
		return err
	}

	for i, entity := range resp.GetEntities() {
		err := json.Unmarshal([]byte(entity), items[i])
		if err != nil {
			return err
		}
	}

	return nil
}

// ModelSave saves existing instances
func (c *Client) ModelSave(storeID, modelName string, items ...interface{}) error {
	values, err := marshalItems(items)
	if err != nil {
		return err
	}

	req := &pb.ModelSaveRequest{
		StoreID:   storeID,
		ModelName: modelName,
		Values:    values,
	}
	_, err = c.client.ModelSave(c.ctx, req)
	return err
}

// ModelDelete deletes data
func (c *Client) ModelDelete(storeID, modelName string, entityIDs ...string) error {
	req := &pb.ModelDeleteRequest{
		StoreID:   storeID,
		ModelName: modelName,
		EntityIDs: entityIDs,
	}
	_, err := c.client.ModelDelete(c.ctx, req)
	return err
}

// ModelHas checks if the specified entities exist
func (c *Client) ModelHas(storeID, modelName string, entityIDs ...string) (bool, error) {
	req := &pb.ModelHasRequest{
		StoreID:   storeID,
		ModelName: modelName,
		EntityIDs: entityIDs,
	}
	resp, err := c.client.ModelHas(c.ctx, req)
	if err != nil {
		return false, err
	}
	return resp.GetExists(), nil
}

// ModelFind finds records by query
<<<<<<< HEAD
func (c *Client) ModelFind(storeID, modelName string, query *es.JSONQuery) ([][]byte, error) {
=======
func (c *Client) ModelFind(storeID, modelName string, query es.JSONQuery, dummySlice interface{}) (interface{}, error) {
>>>>>>> af2a2ebb
	queryBytes, err := json.Marshal(query)
	if err != nil {
		return nil, err
	}
	req := &pb.ModelFindRequest{
		StoreID:   storeID,
		ModelName: modelName,
		QueryJSON: queryBytes,
	}
	resp, err := c.client.ModelFind(c.ctx, req)
	if err != nil {
		return nil, err
	}
	return processFindReply(resp, dummySlice)
}

// ModelFindByID finds a record by id
func (c *Client) ModelFindByID(storeID, modelName, entityID string, entity interface{}) error {
	req := &pb.ModelFindByIDRequest{
		StoreID:   storeID,
		ModelName: modelName,
		EntityID:  entityID,
	}
	resp, err := c.client.ModelFindByID(c.ctx, req)
	if err != nil {
		return err
	}
	err = json.Unmarshal([]byte(resp.GetEntity()), entity)
	return err
}

// ReadTransaction returns a read transaction that can be started and used and ended
func (c *Client) ReadTransaction(storeID, modelName string) (*ReadTransaction, error) {
	client, err := c.client.ReadTransaction(c.ctx)
	if err != nil {
		return nil, err
	}
	return &ReadTransaction{client: client, storeID: storeID, modelName: modelName}, nil
}

// WriteTransaction returns a read transaction that can be started and used and ended
func (c *Client) WriteTransaction(storeID, modelName string) (*WriteTransaction, error) {
	client, err := c.client.WriteTransaction(c.ctx)
	if err != nil {
		return nil, err
	}
	return &WriteTransaction{client: client, storeID: storeID, modelName: modelName}, nil
}

// Listen provides an update whenever the specified model is updated
func (c *Client) Listen(storeID, modelName, entityID string) (<-chan ListenEvent, func()) {
	channel := make(chan ListenEvent)
	ctx, cancel := context.WithCancel(c.ctx)
	go func() {
		defer close(channel)
		req := &pb.ListenRequest{
			StoreID:   storeID,
			ModelName: modelName,
			EntityID:  entityID,
		}
		stream, err := c.client.Listen(ctx, req)
		if err != nil {
			channel <- ListenEvent{err: err}
			return
		}
		for {
			event, err := stream.Recv()
			if err != nil {
				status := status.Convert(err)
				if status == nil || (status != nil && status.Code() != codes.Canceled) {
					channel <- ListenEvent{err: err}
				}
				break
			}
			bytes := []byte(event.GetEntity())
			channel <- ListenEvent{data: bytes}
		}
	}()
	return channel, cancel
}

func processFindReply(reply *pb.ModelFindReply, dummySlice interface{}) (interface{}, error) {
	sliceType := reflect.TypeOf(dummySlice)
	elementType := sliceType.Elem().Elem()
	length := len(reply.GetEntities())
	results := reflect.MakeSlice(sliceType, length, length)
	for i, result := range reply.GetEntities() {
		target := reflect.New(elementType).Interface()
		err := json.Unmarshal(result, target)
		if err != nil {
			return nil, err
		}
		val := results.Index(i)
		val.Set(reflect.ValueOf(target))
	}
	return results.Interface(), nil
}

func marshalItems(items []interface{}) ([]string, error) {
	values := make([]string, len(items))
	for i, item := range items {
		bytes, err := json.Marshal(item)
		if err != nil {
			return []string{}, err
		}
		values[i] = string(bytes)
	}
	return values, nil
}<|MERGE_RESOLUTION|>--- conflicted
+++ resolved
@@ -160,11 +160,7 @@
 }
 
 // ModelFind finds records by query
-<<<<<<< HEAD
-func (c *Client) ModelFind(storeID, modelName string, query *es.JSONQuery) ([][]byte, error) {
-=======
-func (c *Client) ModelFind(storeID, modelName string, query es.JSONQuery, dummySlice interface{}) (interface{}, error) {
->>>>>>> af2a2ebb
+func (c *Client) ModelFind(storeID, modelName string, query *es.JSONQuery, dummySlice interface{}) (interface{}, error) {
 	queryBytes, err := json.Marshal(query)
 	if err != nil {
 		return nil, err
