--- conflicted
+++ resolved
@@ -135,7 +135,6 @@
   }
 }
 
-<<<<<<< HEAD
 export class ModelSaveRequest extends jspb.Message {
   getStoreid(): string;
   setStoreid(value: string): void;
@@ -227,9 +226,6 @@
 }
 
 export class ModelHasRequest extends jspb.Message {
-=======
-export class ListenRequest extends jspb.Message {
->>>>>>> 4b1b8a82
   getStoreid(): string;
   setStoreid(value: string): void;
 
@@ -240,7 +236,6 @@
   setEntityid(value: string): void;
 
   serializeBinary(): Uint8Array;
-<<<<<<< HEAD
   toObject(includeInstance?: boolean): ModelHasRequest.AsObject;
   static toObject(includeInstance: boolean, msg: ModelHasRequest): ModelHasRequest.AsObject;
   static extensions: {[key: number]: jspb.ExtensionFieldInfo<jspb.Message>};
@@ -251,18 +246,6 @@
 }
 
 export namespace ModelHasRequest {
-=======
-  toObject(includeInstance?: boolean): ListenRequest.AsObject;
-  static toObject(includeInstance: boolean, msg: ListenRequest): ListenRequest.AsObject;
-  static extensions: {[key: number]: jspb.ExtensionFieldInfo<jspb.Message>};
-  static extensionsBinary: {[key: number]: jspb.ExtensionFieldBinaryInfo<jspb.Message>};
-  static serializeBinaryToWriter(message: ListenRequest, writer: jspb.BinaryWriter): void;
-  static deserializeBinary(bytes: Uint8Array): ListenRequest;
-  static deserializeBinaryFromReader(message: ListenRequest, reader: jspb.BinaryReader): ListenRequest;
-}
-
-export namespace ListenRequest {
->>>>>>> 4b1b8a82
   export type AsObject = {
     storeid: string,
     modelname: string,
@@ -270,7 +253,6 @@
   }
 }
 
-<<<<<<< HEAD
 export class ModelHasReply extends jspb.Message {
   getExists(): boolean;
   setExists(value: boolean): void;
@@ -360,14 +342,10 @@
 }
 
 export class ModelFindByIDReply extends jspb.Message {
-=======
-export class ListenReply extends jspb.Message {
->>>>>>> 4b1b8a82
   getEntity(): string;
   setEntity(value: string): void;
 
   serializeBinary(): Uint8Array;
-<<<<<<< HEAD
   toObject(includeInstance?: boolean): ModelFindByIDReply.AsObject;
   static toObject(includeInstance: boolean, msg: ModelFindByIDReply): ModelFindByIDReply.AsObject;
   static extensions: {[key: number]: jspb.ExtensionFieldInfo<jspb.Message>};
@@ -378,23 +356,10 @@
 }
 
 export namespace ModelFindByIDReply {
-=======
-  toObject(includeInstance?: boolean): ListenReply.AsObject;
-  static toObject(includeInstance: boolean, msg: ListenReply): ListenReply.AsObject;
-  static extensions: {[key: number]: jspb.ExtensionFieldInfo<jspb.Message>};
-  static extensionsBinary: {[key: number]: jspb.ExtensionFieldBinaryInfo<jspb.Message>};
-  static serializeBinaryToWriter(message: ListenReply, writer: jspb.BinaryWriter): void;
-  static deserializeBinary(bytes: Uint8Array): ListenReply;
-  static deserializeBinaryFromReader(message: ListenReply, reader: jspb.BinaryReader): ListenReply;
-}
-
-export namespace ListenReply {
->>>>>>> 4b1b8a82
   export type AsObject = {
     entity: string,
   }
 }
-<<<<<<< HEAD
 
 export class StartTransactionRequest extends jspb.Message {
   getStoreid(): string;
@@ -643,5 +608,51 @@
     MODELFINDBYIDREPLY = 6,
   }
 }
-=======
->>>>>>> 4b1b8a82
+
+export class ListenRequest extends jspb.Message {
+  getStoreid(): string;
+  setStoreid(value: string): void;
+
+  getModelname(): string;
+  setModelname(value: string): void;
+
+  getEntityid(): string;
+  setEntityid(value: string): void;
+
+  serializeBinary(): Uint8Array;
+  toObject(includeInstance?: boolean): ListenRequest.AsObject;
+  static toObject(includeInstance: boolean, msg: ListenRequest): ListenRequest.AsObject;
+  static extensions: {[key: number]: jspb.ExtensionFieldInfo<jspb.Message>};
+  static extensionsBinary: {[key: number]: jspb.ExtensionFieldBinaryInfo<jspb.Message>};
+  static serializeBinaryToWriter(message: ListenRequest, writer: jspb.BinaryWriter): void;
+  static deserializeBinary(bytes: Uint8Array): ListenRequest;
+  static deserializeBinaryFromReader(message: ListenRequest, reader: jspb.BinaryReader): ListenRequest;
+}
+
+export namespace ListenRequest {
+  export type AsObject = {
+    storeid: string,
+    modelname: string,
+    entityid: string,
+  }
+}
+
+export class ListenReply extends jspb.Message {
+  getEntity(): string;
+  setEntity(value: string): void;
+
+  serializeBinary(): Uint8Array;
+  toObject(includeInstance?: boolean): ListenReply.AsObject;
+  static toObject(includeInstance: boolean, msg: ListenReply): ListenReply.AsObject;
+  static extensions: {[key: number]: jspb.ExtensionFieldInfo<jspb.Message>};
+  static extensionsBinary: {[key: number]: jspb.ExtensionFieldBinaryInfo<jspb.Message>};
+  static serializeBinaryToWriter(message: ListenReply, writer: jspb.BinaryWriter): void;
+  static deserializeBinary(bytes: Uint8Array): ListenReply;
+  static deserializeBinaryFromReader(message: ListenReply, reader: jspb.BinaryReader): ListenReply;
+}
+
+export namespace ListenReply {
+  export type AsObject = {
+    entity: string,
+  }
+}
